--- conflicted
+++ resolved
@@ -1,11 +1,7 @@
 cmake_minimum_required(VERSION 3.12 FATAL_ERROR)
 include(GNUInstallDirs)
 
-<<<<<<< HEAD
-project(mcl LANGUAGES CXX VERSION 0.1.6)
-=======
 project(mcl LANGUAGES CXX VERSION 0.1.7)
->>>>>>> 761b7c05
 
 # Project options
 option(MCL_WARNINGS_AS_ERRORS "Warnings as errors" ON)
